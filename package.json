{
  "ava": {
    "concurrency": 5,
    "failFast": false,
    "files": [
      "dist/tests/**/*.js"
    ],
    "timeout": "1m"
  },
  "dependencies": {
    "@azure/functions": "^1.0.3",
    "@destinationstransfers/ntp": "^1.2.0",
    "@octokit/rest": "^16.23.5",
    "applicationinsights": "^1.3.1",
    "azure-sb": "^0.11.0",
    "azure-storage": "^2.10.3",
    "connect-mongo": "^2.0.3",
    "express": "^4.16.4",
    "hint": "^5.0.2",
    "lodash": "^4.17.11",
<<<<<<< HEAD
    "mdn-browser-compat-data": "0.0.81",
=======
    "mdn-browser-compat-data": "0.0.82",
>>>>>>> 23504857
    "moment": "^2.24.0",
    "mongodb-lock": "^0.4.0",
    "mongoose": "^5.5.5",
    "multiparty": "^4.2.1",
    "serverless-azure-functions": "^0.7.0",
    "strip-bom": "^4.0.0",
    "strip-json-comments": "^3.0.1",
    "tri": "^1.0.2"
  },
  "devDependencies": {
    "@types/azure": "^0.9.20",
    "@types/debug": "^4.1.4",
    "@types/express": "^4.16.1",
    "@types/lodash": "^4.14.123",
    "@types/multiparty": "^0.0.32",
    "@types/node": "^11.13.8",
    "ava": "^1.4.1",
    "cpx": "^1.5.0",
    "eslint": "^5.16.0",
    "eslint-plugin-import": "^2.17.2",
    "eslint-plugin-markdown": "^1.0.0-beta.6",
    "eslint-plugin-typescript": "^0.14.0",
    "npm-run-all": "^4.1.5",
    "nyc": "^14.0.0",
    "rimraf": "^2.6.3",
    "shelljs": "^0.8.3",
    "ts-node": "^8.1.0",
    "typescript": "^3.4.5",
    "typescript-eslint-parser": "^22.0.0"
  },
  "greenkeeper": {
    "commitMessages": {
      "dependencyUpdate": "Chore: Update `${dependency}` to `v${version}`",
      "devDependencyUpdate": "Chore: Update `${dependency}` to `v${version}`",
      "lockfileUpdate": "Chore: Update lockfile ${lockfilePath}"
    },
    "ignore": [
      "@types/node"
    ]
  },
  "main": "./dist/src/index.js",
  "nyc": {
    "branches": 80,
    "cache": true,
    "check-coverage": true,
    "functions": 80,
    "include": [
      "dist/src/**/*.js",
      "dist/serverless/**/*.js"
    ],
    "instrument": true,
    "lines": 85,
    "reporter": [
      "lcov",
      "text"
    ],
    "sourceMap": true,
    "statements": 85
  },
  "private": true,
  "scripts": {
    "ava": "ava",
    "build": "npm run clean && npm-run-all build:*",
    "build:assets": "cpx \"./{src,tests}/**/{!(*.ts),.!(ts)}\" dist",
    "build:ts": "tsc --outDir dist",
    "clean": "rimraf dist",
    "lint": "npm-run-all lint:*",
    "lint:js": "eslint --ext ts --ignore-pattern dist .",
    "online-service": "node ./dist/src/bin/online-service",
    "test": "npm run lint && npm run build && nyc ava",
    "watch:ts": "npm run build:ts -- --watch",
    "steps": "npm run step1 && npm run step2",
    "step1": "rimraf node_modules/hint && rimraf gitrepos/ && mkdir gitrepos && cd gitrepos && git clone https://github.com/webhintio/hint.git && cd hint && cd packages && cd hint && npm install && npm install @types/is-ci @types/proxyquire && npm run build",
    "step2": "shx mv gitrepos/hint/packages/hint node_modules/"
  },
  "version": "0.16.0"
}<|MERGE_RESOLUTION|>--- conflicted
+++ resolved
@@ -18,11 +18,7 @@
     "express": "^4.16.4",
     "hint": "^5.0.2",
     "lodash": "^4.17.11",
-<<<<<<< HEAD
-    "mdn-browser-compat-data": "0.0.81",
-=======
     "mdn-browser-compat-data": "0.0.82",
->>>>>>> 23504857
     "moment": "^2.24.0",
     "mongodb-lock": "^0.4.0",
     "mongoose": "^5.5.5",
